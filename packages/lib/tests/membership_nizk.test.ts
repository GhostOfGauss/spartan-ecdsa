--- conflicted
+++ resolved
@@ -3,17 +3,12 @@
   MembershipVerifier,
   Tree,
   Poseidon,
-<<<<<<< HEAD
-  defaultAddressMembershipConfig,
-  defaultPubkeyMembershipConfig
-=======
   defaultAddressMembershipPConfig,
   defaultPubkeyMembershipPConfig,
   SpartanWasm,
   defaultWasmConfig,
   defaultPubkeyMembershipVConfig,
   defaultAddressMembershipVConfig
->>>>>>> 0697208c
 } from "../src/lib";
 import {
   hashPersonalMessage,
