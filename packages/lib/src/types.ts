--- conflicted
+++ resolved
@@ -19,10 +19,6 @@
   leafType: LeafType;
 }
 
-<<<<<<< HEAD
-export interface VerifyOptions {
-  circuit?: string; // Path to circuit file compiled by Nova-Scotia
-=======
 export interface WasmConfig {
   pathOrUrl: string;
 }
@@ -30,7 +26,6 @@
 export interface VerifyConfig {
   circuit: string; // Path to circuit file compiled by Nova-Scotia
   spartanWasm: string; // Path to spartan wasm file
->>>>>>> 0697208c
   enableProfiler?: boolean;
 }
 
