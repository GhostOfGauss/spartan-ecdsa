import {
  hashPersonalMessage,
  privateToAddress,
  ecsign
} from "@ethereumjs/util";
import {
  Tree,
  Poseidon,
  MembershipProver,
<<<<<<< HEAD
  defaultAddressMembershipConfig
=======
  defaultAddressMembershipPConfig,
  defaultWasmConfig,
  MembershipVerifier,
  defaultAddressMembershipVConfig
>>>>>>> 0697208c
} from "@personaelabs/spartan-ecdsa";

const benchAddrMembership = async () => {
  const privKey = Buffer.from("".padStart(16, "🧙"), "utf16le");
  const msg = Buffer.from("harry potter");
  const msgHash = hashPersonalMessage(msg);

  const { v, r, s } = ecsign(msgHash, privKey);
  const sig = `0x${r.toString("hex")}${s.toString("hex")}${v.toString(16)}`;

  // Init the Poseidon hash
  const poseidon = new Poseidon();
  await poseidon.initWasm();

  const treeDepth = 20;
  const tree = new Tree(treeDepth, poseidon);

  // Get the prover public key hash
  const proverAddress = BigInt(
    "0x" + privateToAddress(privKey).toString("hex")
  );

  // Insert prover public key hash into the tree
  tree.insert(proverAddress);

  // Insert other members into the tree
  for (const member of ["🕵️", "🥷", "👩‍🔬"]) {
    const address = BigInt(
      "0x" +
        privateToAddress(
          Buffer.from("".padStart(16, member), "utf16le")
        ).toString("hex")
    );
    tree.insert(address);
  }

  // Compute the merkle proof
  const index = tree.indexOf(proverAddress);
  const merkleProof = tree.createProof(index);

  // Init the prover
  const prover = new MembershipProver({
    ...defaultAddressMembershipPConfig,
    enableProfiler: true
  });
  await prover.initWasm();

  // Prove membership
  const { proof, publicInput } = await prover.prove(sig, msgHash, merkleProof);

  // Init verifier
  const verifier = new MembershipVerifier({
    ...defaultAddressMembershipVConfig,
    enableProfiler: true
  });
  await verifier.initWasm(wasm);

  // Verify proof
  await verifier.verify(proof, publicInput);
};

export default benchAddrMembership;<|MERGE_RESOLUTION|>--- conflicted
+++ resolved
@@ -7,14 +7,10 @@
   Tree,
   Poseidon,
   MembershipProver,
-<<<<<<< HEAD
-  defaultAddressMembershipConfig
-=======
   defaultAddressMembershipPConfig,
   defaultWasmConfig,
   MembershipVerifier,
   defaultAddressMembershipVConfig
->>>>>>> 0697208c
 } from "@personaelabs/spartan-ecdsa";
 
 const benchAddrMembership = async () => {
