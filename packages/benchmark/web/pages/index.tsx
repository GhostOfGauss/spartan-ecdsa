import { useState } from "react";
import {
  MembershipProver,
  MembershipVerifier,
  Tree,
  Poseidon,
<<<<<<< HEAD
  defaultAddressMembershipConfig,
  defaultPubkeyMembershipConfig
=======
  SpartanWasm,
  defaultAddressMembershipPConfig,
  defaultWasmConfig,
  defaultPubkeyMembershipPConfig,
  defaultPubkeyMembershipVConfig,
  defaultAddressMembershipVConfig
>>>>>>> 0697208c
} from "@personaelabs/spartan-ecdsa";
import {
  ecrecover,
  ecsign,
  hashPersonalMessage,
  privateToAddress,
  privateToPublic,
  pubToAddress
} from "@ethereumjs/util";

export default function Home() {
  const provePubKeyMembership = async () => {
    const privKey = Buffer.from("".padStart(16, "🧙"), "utf16le");
    const msg = Buffer.from("harry potter");
    const msgHash = hashPersonalMessage(msg);

    const { v, r, s } = ecsign(msgHash, privKey);
    const pubKey = ecrecover(msgHash, v, r, s);
    const sig = `0x${r.toString("hex")}${s.toString("hex")}${v.toString(16)}`;

    const poseidon = new Poseidon();
    await poseidon.initWasm();

    const treeDepth = 20;
    const pubKeyTree = new Tree(treeDepth, poseidon);

    const proverPubKeyHash = poseidon.hashPubKey(pubKey);

    pubKeyTree.insert(proverPubKeyHash);

    // Insert other members into the tree
    for (const member of ["🕵️", "🥷", "👩‍🔬"]) {
      const pubKey = privateToPublic(
        Buffer.from("".padStart(16, member), "utf16le")
      );
      pubKeyTree.insert(poseidon.hashPubKey(pubKey));
    }

    const index = pubKeyTree.indexOf(proverPubKeyHash);
    const merkleProof = pubKeyTree.createProof(index);

    console.log("Proving...");
    console.time("Full proving time");

<<<<<<< HEAD
    const prover = new MembershipProver(defaultPubkeyMembershipConfig);
    await prover.initWasm();
=======
    const prover = new MembershipProver({
      ...defaultPubkeyMembershipPConfig,
      enableProfiler: true
    });

    prover.initWasm(wasm);
>>>>>>> 0697208c

    const { proof, publicInput } = await prover.prove(
      sig,
      msgHash,
      merkleProof
    );

    console.timeEnd("Full proving time");
    console.log(
      "Raw proof size (excluding public input)",
      proof.length,
      "bytes"
    );

    console.log("Verifying...");
    const verifier = new MembershipVerifier({
      ...defaultPubkeyMembershipVConfig,
      enableProfiler: true
    });
    await verifier.initWasm(wasm);

    console.time("Verification time");
    const result = await verifier.verify(proof, publicInput);
    console.timeEnd("Verification time");

    if (result) {
      console.log("Successfully verified proof!");
    } else {
      console.log("Failed to verify proof :(");
    }
  };

  const proverAddressMembership = async () => {
    const privKey = Buffer.from("".padStart(16, "🧙"), "utf16le");
    const msg = Buffer.from("harry potter");
    const msgHash = hashPersonalMessage(msg);

    const { v, r, s } = ecsign(msgHash, privKey);
    const sig = `0x${r.toString("hex")}${s.toString("hex")}${v.toString(16)}`;

    const poseidon = new Poseidon();

    const treeDepth = 20;
    const addressTree = new Tree(treeDepth, poseidon);

    const proverAddress = BigInt(
      "0x" + privateToAddress(privKey).toString("hex")
    );
    addressTree.insert(proverAddress);

    // Insert other members into the tree
    for (const member of ["🕵️", "🥷", "👩‍🔬"]) {
      const pubKey = privateToPublic(
        Buffer.from("".padStart(16, member), "utf16le")
      );
      const address = BigInt("0x" + pubToAddress(pubKey).toString("hex"));
      addressTree.insert(address);
    }

    const index = addressTree.indexOf(proverAddress);
    const merkleProof = addressTree.createProof(index);

    console.log("Proving...");
    console.time("Full proving time");

    const prover = new MembershipProver({
      ...defaultAddressMembershipPConfig,
      enableProfiler: true
    });

    await prover.initWasm();

    const { proof, publicInput } = await prover.prove(
      sig,
      msgHash,
      merkleProof
    );

    console.timeEnd("Full proving time");
    console.log(
      "Raw proof size (excluding public input)",
      proof.length,
      "bytes"
    );

    console.log("Verifying...");
    const verifier = new MembershipVerifier({
      ...defaultAddressMembershipVConfig,
      enableProfiler: true
    });
    await verifier.initWasm(wasm);

    console.time("Verification time");
    const result = await verifier.verify(proof, publicInput);
    console.timeEnd("Verification time");

    if (result) {
      console.log("Successfully verified proof!");
    } else {
      console.log("Failed to verify proof :(");
    }
  };

  return (
    <div>
      <button onClick={provePubKeyMembership}>
        Prove Public Key Membership
      </button>
      <button onClick={proverAddressMembership}>
        Prove Address Membership
      </button>
    </div>
  );
}<|MERGE_RESOLUTION|>--- conflicted
+++ resolved
@@ -4,17 +4,12 @@
   MembershipVerifier,
   Tree,
   Poseidon,
-<<<<<<< HEAD
-  defaultAddressMembershipConfig,
-  defaultPubkeyMembershipConfig
-=======
   SpartanWasm,
   defaultAddressMembershipPConfig,
   defaultWasmConfig,
   defaultPubkeyMembershipPConfig,
   defaultPubkeyMembershipVConfig,
   defaultAddressMembershipVConfig
->>>>>>> 0697208c
 } from "@personaelabs/spartan-ecdsa";
 import {
   ecrecover,
@@ -59,17 +54,12 @@
     console.log("Proving...");
     console.time("Full proving time");
 
-<<<<<<< HEAD
-    const prover = new MembershipProver(defaultPubkeyMembershipConfig);
-    await prover.initWasm();
-=======
     const prover = new MembershipProver({
       ...defaultPubkeyMembershipPConfig,
       enableProfiler: true
     });
 
     prover.initWasm(wasm);
->>>>>>> 0697208c
 
     const { proof, publicInput } = await prover.prove(
       sig,
